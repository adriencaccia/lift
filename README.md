--- conflicted
+++ resolved
@@ -109,7 +109,16 @@
 
 [Read more...](docs/webhook.md)
 
-<<<<<<< HEAD
+### [Database - DynamoDB Single Table](docs/database-dynamodb-single-table.md)
+
+Deploy databases leveraging DynamoDB Single Table Design principles.
+
+```yaml
+constructs:
+    database:
+        type: database/dynamodb-single-table
+```
+
 ### [Server-side website](docs/server-side-website.md)
 
 Deploy server-side rendered websites, for example Laravel or Symfony apps.
@@ -125,18 +134,6 @@
 
 [Read more...](docs/server-side-website.md)
 
-=======
-### [Database - DynamoDB Single Table](docs/database-dynamodb-single-table.md)
-
-Deploy databases leveraging DynamoDB Single Table Design principles.
-
-```yaml
-constructs:
-    database:
-        type: database/dynamodb-single-table
-```
-
->>>>>>> 94e25c21
 More constructs are coming soon! Got suggestions? [Open and upvote drafts](https://github.com/getlift/lift/discussions/categories/components).
 
 ## Ejecting
