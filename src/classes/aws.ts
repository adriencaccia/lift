--- conflicted
+++ resolved
@@ -1,16 +1,12 @@
-<<<<<<< HEAD
-import {
+import type {
     DeleteObjectsOutput,
     DeleteObjectsRequest,
     ListObjectsV2Output,
     ListObjectsV2Request,
 } from "aws-sdk/clients/s3";
-import { CreateInvalidationRequest, CreateInvalidationResult } from "aws-sdk/clients/cloudfront";
-import { Provider as LegacyAwsProvider } from "../types/serverless";
-import { AwsProvider } from "./AwsProvider";
-=======
+import type { CreateInvalidationRequest, CreateInvalidationResult } from "aws-sdk/clients/cloudfront";
+import type { AwsProvider } from "@lift/providers";
 import type { Provider as LegacyAwsProvider } from "../types/serverless";
->>>>>>> ccaff284
 
 // This is defined as a separate function to allow mocking in tests
 export async function awsRequest<Input, Output>(
