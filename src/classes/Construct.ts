<<<<<<< HEAD
import { PolicyStatement } from "../Stack";
import AwsProvider from "./AwsProvider";
=======
import { PolicyStatement } from "../CloudFormation";
>>>>>>> b706e832

export default interface Construct {
    outputs(): Record<string, () => Promise<string | undefined>>;

    /**
     * CloudFormation references
     */
    references(): Record<string, Record<string, unknown>>;

    /**
     * Post-CloudFormation deployment
     */
    postDeploy?(): Promise<void>;

    /**
     * Pre-CloudFormation deletion
     */
    preRemove?(): Promise<void>;

    /**
     * IAM permissions to add to Lambda functions of the stack
     */
    permissions?(): PolicyStatement[];
}

export interface ConstructDefinition<C> {
    type: string;
    create: (id: string, configuration: C, provider: AwsProvider) => Construct;
    schema: unknown;
    commands?: { [name: string]: ConstructCommandDefinition };
}

type ConstructCommandDefinition = {
    usage: string;
    handler: (opt: Record<string, string>) => void | Promise<void>;
    options?: {
        [name: string]: {
            usage: string;
            required: boolean;
            shortcut?: string;
        };
    };
};<|MERGE_RESOLUTION|>--- conflicted
+++ resolved
@@ -1,9 +1,5 @@
-<<<<<<< HEAD
-import { PolicyStatement } from "../Stack";
+import { PolicyStatement } from "../CloudFormation";
 import AwsProvider from "./AwsProvider";
-=======
-import { PolicyStatement } from "../CloudFormation";
->>>>>>> b706e832
 
 export default interface Construct {
     outputs(): Record<string, () => Promise<string | undefined>>;
