--- conflicted
+++ resolved
@@ -1,4 +1,3 @@
-import { AwsCfInstruction } from "@serverless/typescript";
 import { PolicyStatement } from "../CloudFormation";
 import { AwsProvider } from "./AwsProvider";
 import { CliOptions } from "../types/serverless";
@@ -15,11 +14,7 @@
     /**
      * serverless.yml variables
      */
-<<<<<<< HEAD
-    references(): Record<string, AwsCfInstruction>;
-=======
     variables?(): Record<string, unknown>;
->>>>>>> cb80cd76
 
     /**
      * Post-CloudFormation deployment
