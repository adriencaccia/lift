import { Construct as CdkConstruct, CfnOutput, Fn } from "@aws-cdk/core";
import { CfnAuthorizer, CfnIntegration, CfnRoute, HttpApi } from "@aws-cdk/aws-apigatewayv2";
import { Function } from "@aws-cdk/aws-lambda";
import { EventBus } from "@aws-cdk/aws-events";
import { FromSchema } from "json-schema-to-ts";
import { PolicyDocument, PolicyStatement, Role, ServicePrincipal } from "@aws-cdk/aws-iam";
import { AwsCfInstruction } from "@serverless/typescript";
import { AwsConstruct, AwsProvider } from "../classes";
import ServerlessError from "../utils/error";

const WEBHOOK_DEFINITION = {
    type: "object",
    properties: {
        type: { const: "webhook" },
        authorizer: {
            type: "object",
            properties: {
                handler: { type: "string" },
            },
            required: ["handler"],
            additionalProperties: true,
        },
        insecure: { type: "boolean" },
        path: { type: "string" },
        eventType: { type: "string" },
    },
    required: ["path"],
    additionalProperties: false,
} as const;
const WEBHOOK_DEFAULTS = {
    insecure: false,
};

type Configuration = FromSchema<typeof WEBHOOK_DEFINITION>;

export class Webhook extends AwsConstruct {
    public static type = "webhook";
    public static schema = WEBHOOK_DEFINITION;

    private readonly bus: EventBus;
    private readonly apiEndpointOutput: CfnOutput;
    private readonly endpointPathOutput: CfnOutput;

    constructor(
        scope: CdkConstruct,
        private readonly id: string,
        private readonly configuration: Configuration,
        private readonly provider: AwsProvider
    ) {
        super(scope, id);

        const api = new HttpApi(this, "HttpApi");
        this.apiEndpointOutput = new CfnOutput(this, "HttpApiEndpoint", {
            value: api.apiEndpoint,
        });
        const bus = new EventBus(this, "Bus");
        this.bus = bus;
        const apiGatewayRole = new Role(this, "ApiGatewayRole", {
            assumedBy: new ServicePrincipal("apigateway.amazonaws.com"),
            inlinePolicies: {
                EventBridge: new PolicyDocument({
                    statements: [
                        new PolicyStatement({
                            actions: ["events:PutEvents"],
                            resources: [bus.eventBusArn],
                        }),
                    ],
                }),
            },
        });

        const resolvedConfiguration = Object.assign({}, WEBHOOK_DEFAULTS, configuration);
        if (resolvedConfiguration.insecure && resolvedConfiguration.authorizer !== undefined) {
            throw new ServerlessError(
                `Webhook ${id} is specified as insecure, however an authorizer is configured for this webhook. ` +
                    "Either declare this webhook as secure by removing `insecure: true` property (recommended), " +
                    "or specify the webhook as insecure and remove the authorizer property altogether.\n" +
                    "See https://github.com/getlift/lift/blob/master/docs/webhook.md#authorizer",
                "LIFT_INVALID_CONSTRUCT_CONFIGURATION"
            );
        }
        if (!resolvedConfiguration.insecure && resolvedConfiguration.authorizer === undefined) {
            throw new ServerlessError(
                `Webhook ${id} is specified as secure, however no authorizer is configured for this webhook. ` +
                    "Please provide an authorizer property for this webhook (recommended), " +
                    "or specify the webhook as insecure by adding `insecure: true` property.\n" +
                    "See https://github.com/getlift/lift/blob/master/docs/webhook.md#authorizer",
                "LIFT_INVALID_CONSTRUCT_CONFIGURATION"
            );
        }

        const eventBridgeIntegration = new CfnIntegration(this, "Integration", {
            apiId: api.apiId,
            connectionType: "INTERNET",
            credentialsArn: apiGatewayRole.roleArn,
            integrationSubtype: "EventBridge-PutEvents",
            integrationType: "AWS_PROXY",
            payloadFormatVersion: "1.0",
            requestParameters: {
                DetailType: resolvedConfiguration.eventType ?? "Webhook",
                Detail: "$request.body",
                Source: id,
                EventBusName: bus.eventBusName,
            },
        });
        const route = new CfnRoute(this, "Route", {
            apiId: api.apiId,
            routeKey: `POST ${resolvedConfiguration.path}`,
            target: Fn.join("/", ["integrations", eventBridgeIntegration.ref]),
            authorizationType: "NONE",
        });

        if (!resolvedConfiguration.insecure) {
            const lambda = Function.fromFunctionArn(
                this,
                "LambdaAuthorizer",
                Fn.getAtt(provider.naming.getLambdaLogicalId(`${id}Authorizer`), "Arn") as unknown as string
            );
            lambda.grantInvoke(apiGatewayRole);
            const authorizer = new CfnAuthorizer(this, "Authorizer", {
                apiId: api.apiId,
                authorizerPayloadFormatVersion: "2.0",
                authorizerType: "REQUEST",
                name: `${id}-authorizer`,
                identitySource: ["$request.header.Authorization"],
                enableSimpleResponses: true,
                authorizerUri: Fn.join("/", [
                    `arn:aws:apigateway:${this.provider.region}:lambda:path/2015-03-31/functions`,
                    lambda.functionArn,
                    "invocations",
                ]),
                authorizerCredentialsArn: apiGatewayRole.roleArn,
            });
            route.authorizerId = authorizer.ref;
            route.authorizationType = "CUSTOM";
        }

        this.endpointPathOutput = new CfnOutput(this, "Endpoint", {
            value: route.routeKey,
        });

        this.appendFunctions();
    }

    outputs(): Record<string, () => Promise<string | undefined>> {
        return {
            httpMethod: () => this.getHttpMethod(),
            url: () => this.getUrl(),
        };
    }

<<<<<<< HEAD
    references(): Record<string, AwsCfInstruction> {
=======
    variables(): Record<string, unknown> {
>>>>>>> cb80cd76
        return {
            busName: this.bus.eventBusName,
        };
    }

    private appendFunctions(): void {
        const resolvedWebhookConfiguration = Object.assign({}, WEBHOOK_DEFAULTS, this.configuration);
        if (resolvedWebhookConfiguration.insecure) {
            return;
        }
        this.provider.addFunction(`${this.id}Authorizer`, resolvedWebhookConfiguration.authorizer);
    }

    private async getEndpointPath(): Promise<string | undefined> {
        return this.provider.getStackOutput(this.endpointPathOutput);
    }

    private async getHttpMethod(): Promise<string | undefined> {
        const endpointPath = await this.getEndpointPath();
        if (endpointPath === undefined) {
            return undefined;
        }
        const [httpMethod] = endpointPath.split(" ");

        return httpMethod;
    }

    private async getUrl(): Promise<string | undefined> {
        const apiEndpoint = await this.provider.getStackOutput(this.apiEndpointOutput);
        if (apiEndpoint === undefined) {
            return undefined;
        }
        const endpointPath = await this.getEndpointPath();
        if (endpointPath === undefined) {
            return undefined;
        }
        const [, path] = endpointPath.split(" ");

        return apiEndpoint + path;
    }
<<<<<<< HEAD

    private referenceBusName(): AwsCfInstruction {
        return this.provider.getCloudFormationReference(this.bus.eventBusName);
    }
=======
>>>>>>> cb80cd76
}<|MERGE_RESOLUTION|>--- conflicted
+++ resolved
@@ -4,7 +4,6 @@
 import { EventBus } from "@aws-cdk/aws-events";
 import { FromSchema } from "json-schema-to-ts";
 import { PolicyDocument, PolicyStatement, Role, ServicePrincipal } from "@aws-cdk/aws-iam";
-import { AwsCfInstruction } from "@serverless/typescript";
 import { AwsConstruct, AwsProvider } from "../classes";
 import ServerlessError from "../utils/error";
 
@@ -149,11 +148,7 @@
         };
     }
 
-<<<<<<< HEAD
-    references(): Record<string, AwsCfInstruction> {
-=======
     variables(): Record<string, unknown> {
->>>>>>> cb80cd76
         return {
             busName: this.bus.eventBusName,
         };
@@ -194,11 +189,4 @@
 
         return apiEndpoint + path;
     }
-<<<<<<< HEAD
-
-    private referenceBusName(): AwsCfInstruction {
-        return this.provider.getCloudFormationReference(this.bus.eventBusName);
-    }
-=======
->>>>>>> cb80cd76
 }